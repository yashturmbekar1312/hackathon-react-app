--- conflicted
+++ resolved
@@ -44,9 +44,5 @@
 }
 a:hover {
   color: var(--accent-hover-color);
-<<<<<<< HEAD
-  text-decoration: underline;
-=======
   text-decoration: none;
->>>>>>> fd9c0547
 }