--- conflicted
+++ resolved
@@ -8,13 +8,10 @@
 import SalaryManagement from './pages/SalaryManagement';
 import ExpenseTracking from './pages/ExpenseTracking';
 import InvestmentSuggestions from './pages/InvestmentSuggestions';
-<<<<<<< HEAD
 
 // Import debug utilities
 import './utils/debug';
-=======
 // import HealthCheck from './components/HealthCheck';
->>>>>>> fd9c0547
 // Protected Route Component
 const ProtectedRoute: React.FC<{ children: React.ReactNode }> = ({ children }) => {
   const { isAuthenticated, isLoading } = useAuth();
