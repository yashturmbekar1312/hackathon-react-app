import React, { useState } from 'react';
import { Link, useNavigate } from 'react-router-dom';
import { useAuth } from '@/context/AuthContext';
import { Button } from '@/components/ui/button';
import { Input } from '@/components/ui/input';
import { Card, CardContent, CardDescription, CardHeader, CardTitle } from '@/components/ui/card';
import { LoginCredentials } from '@/types/auth.types';
<<<<<<< HEAD
import logo from '../assets/images/logo.png'
=======
import { toast } from "sonner";
>>>>>>> 0d8f7688

const Login: React.FC = () => {
  const navigate = useNavigate();
  const { login } = useAuth();
  const [formData, setFormData] = useState<LoginCredentials>({
    email: '',
    password: '',
  });
  const [isLoading, setIsLoading] = useState(false);
  const [error, setError] = useState<string | null>(null);

  const handleInputChange = (e: React.ChangeEvent<HTMLInputElement>) => {
    const { name, value } = e.target;
    setFormData(prev => ({
      ...prev,
      [name]: value,
    }));
  };

  const handleSubmit = async (e: React.FormEvent) => {
    e.preventDefault();
    setIsLoading(true);
    setError(null);

    try {
      await login(formData);
      toast.success('Login Successful', {
        description: 'Welcome back!'
      });
      navigate('/dashboard');
    } catch (err) {
      const errorMessage = err instanceof Error ? err.message : 'Login failed';
      setError(errorMessage);
      toast.error('Login Failed', {
        description: errorMessage
      });
    } finally {
      setIsLoading(false);
    }
  };

  const handleDemoLogin = async () => {
    setFormData({
      email: 'demo@wealthify.com',
      password: 'password',
    });

    // Automatically submit with demo credentials
    setIsLoading(true);
    setError(null);

    try {
      await login({
        email: 'demo@wealthify.com',
        password: 'password',
      });
      toast.success('Demo Login Successful', {
        description: 'Welcome to the demo!'
      });
      navigate('/dashboard');
    } catch (err) {
      const errorMessage = err instanceof Error ? err.message : 'Demo login failed';
      setError(errorMessage);
      toast.error('Demo Login Failed', {
        description: errorMessage
      });
    } finally {
      setIsLoading(false);
    }
  };

  return (
    <div className="min-h-screen flex items-center justify-center bg-gradient-to-br from-blue-50 to-indigo-100 px-4">
      <div className="w-full max-w-md">
        <Card>
          <CardHeader className="text-center">
            <img src={logo} alt="logo" style={{ width: '150px', height: '100%', margin: '0 auto' }} />
            <CardTitle className="text-3xl font-bold text-gray-900">
              Welcome to Wealthify
            </CardTitle>
            <CardDescription>
              Smart Salary & Investment Management
            </CardDescription>
          </CardHeader>
          <CardContent>
            <form onSubmit={handleSubmit} className="space-y-4">
              {error && (
                <div className="bg-red-50 border border-red-200 rounded-md p-3">
                  <p className="text-sm text-red-600">{error}</p>
                </div>
              )}

              <div className="space-y-2">
                <label htmlFor="email" className="text-sm font-medium text-gray-700">
                  Email
                </label>
                <Input
                  id="email"
                  name="email"
                  type="email"
                  placeholder="Enter your email"
                  value={formData.email}
                  onChange={handleInputChange}
                  required
                  className="w-full"
                />
              </div>

              <div className="space-y-2">
                <label htmlFor="password" className="text-sm font-medium text-gray-700">
                  Password
                </label>
                <Input
                  id="password"
                  name="password"
                  type="password"
                  placeholder="Enter your password"
                  value={formData.password}
                  onChange={handleInputChange}
                  required
                  className="w-full"
                />
              </div>

              <Button
                type="submit"
                className="w-full"
                disabled={isLoading}
              >
                {isLoading ? 'Signing in...' : 'Sign In'}
              </Button>

              <div className="relative">
                <div className="absolute inset-0 flex items-center">
                  <span className="w-full border-t border-gray-300" />
                </div>
                <div className="relative flex justify-center text-xs uppercase">
                  <span className="bg-white px-2 text-gray-500">Or</span>
                </div>
              </div>

              <Button
                type="button"
                variant="outline"
                className="w-full"
                onClick={handleDemoLogin}
                disabled={isLoading}
              >
                Try Demo Account
              </Button>
            </form>

            <div className="mt-6 text-center">
              <p className="text-sm text-gray-600">
                Don't have an account?{' '}
                <Link
                  to="/signup"
                  className="font-medium text-blue-600 hover:text-blue-500"
                >
                  Sign up
                </Link>
              </p>
            </div>

            <div className="mt-4 p-3 bg-blue-50 rounded-md">
              <h3 className="text-sm font-medium text-blue-900 mb-2">Demo Credentials:</h3>
              <p className="text-xs text-blue-700">Email: demo@wealthify.com</p>
              <p className="text-xs text-blue-700">Password: password</p>
            </div>
          </CardContent>
        </Card>
      </div>
    </div>
  );
};

export default Login;<|MERGE_RESOLUTION|>--- conflicted
+++ resolved
@@ -5,11 +5,8 @@
 import { Input } from '@/components/ui/input';
 import { Card, CardContent, CardDescription, CardHeader, CardTitle } from '@/components/ui/card';
 import { LoginCredentials } from '@/types/auth.types';
-<<<<<<< HEAD
 import logo from '../assets/images/logo.png'
-=======
 import { toast } from "sonner";
->>>>>>> 0d8f7688
 
 const Login: React.FC = () => {
   const navigate = useNavigate();
