import React, { useState } from "react";
import { Link, useNavigate } from "react-router-dom";
import { Button } from "../components/ui/button";
import { Card, CardContent, CardHeader } from "../components/ui/card";
import { Input } from "../components/ui/input";
import { useAuth } from "../context/AuthContext";
import { toast } from "sonner";
import logo from "../assets/images/logo.png";

interface SignupData {
  firstName: string;
  lastName: string;
  email: string;
  password: string;
  confirmPassword: string;
  phoneNumber: string;
  dateOfBirth: string;
}

interface PasswordStrength {
  score: number;
  feedback: string[];
}

const Signup: React.FC = () => {
  const navigate = useNavigate();
  const { register } = useAuth();
  const [isLoading, setIsLoading] = useState(false);
  const [showPassword, setShowPassword] = useState(false);
  const [showConfirmPassword, setShowConfirmPassword] = useState(false);
  const [formData, setFormData] = useState<SignupData>({
    firstName: "",
    lastName: "",
    email: "",
    password: "",
    confirmPassword: "",
    phoneNumber: "",
    dateOfBirth: "",
  });

  const validateEmail = (email: string): boolean => {
    const emailRegex = /^[^\s@]+@[^\s@]+\.[^\s@]+$/;
    return emailRegex.test(email);
  };

  const checkPasswordStrength = (password: string): PasswordStrength => {
    let score = 0;
    const feedback: string[] = [];

    if (password.length >= 8) score++;
    else feedback.push("At least 8 characters");

    if (/[a-z]/.test(password)) score++;
    else feedback.push("One lowercase letter");

    if (/[A-Z]/.test(password)) score++;
    else feedback.push("One uppercase letter");

    if (/\d/.test(password)) score++;
    else feedback.push("One number");

    if (/[!@#$%^&*(),.?":{}|<>]/.test(password)) score++;
    else feedback.push("One special character");

    return { score, feedback };
  };

  const validateStep1 = (): boolean => {
    const { firstName, lastName, email, password, confirmPassword } = formData;

    if (!firstName.trim()) {
      toast.error("First name is required");
      return false;
    }

    if (!lastName.trim()) {
      toast.error("Last name is required");
      return false;
    }

    if (!email.trim()) {
      toast.error("Email is required");
      return false;
    }

    if (!validateEmail(email)) {
      toast.error("Please enter a valid email address");
      return false;
    }

    if (!password) {
      toast.error("Password is required");
      return false;
    }

    const passwordStrength = checkPasswordStrength(password);
    if (passwordStrength.score < 5) {
      toast.error(
        `Password requirements: ${passwordStrength.feedback.join(", ")}`
      );
      return false;
    }

    if (password !== confirmPassword) {
      toast.error("Passwords do not match");
      return false;
    }

    return true;
  };

  const validateStep2 = (): boolean => {
    const { phoneNumber, dateOfBirth } = formData;

    if (!phoneNumber.trim()) {
      toast.error("Phone number is required");
      return false;
    }

    if (!dateOfBirth) {
      toast.error("Date of birth is required");
      return false;
    }

    return true;
  };

  const handleInputChange = (field: keyof SignupData, value: string) => {
    setFormData((prev) => ({
      ...prev,
      [field]: value,
    }));
  };

  const handleSubmit = async (e: React.FormEvent) => {
    e.preventDefault();

    // Single step form - validate all fields
    if (!validateStep1() || !validateStep2()) {
      return;
    }

    setIsLoading(true);

    try {
      // Register with the auth service - Updated to match API payload
      await register({
        email: formData.email,
        password: formData.password,
        firstName: formData.firstName,
        lastName: formData.lastName,
        phoneNumber: formData.phoneNumber,
        dateOfBirth: formData.dateOfBirth,
<<<<<<< HEAD
        occupation: formData.occupation,
        currency: "INR",
        annualIncome: parseFloat(formData.annualIncome) || 0,
=======
>>>>>>> 67372cab
      });

      toast.success("Account created successfully! Please login to continue.");
      navigate("/login");
    } catch (error: any) {
      console.error("Registration error:", error);
      toast.error(error.message || "Registration failed. Please try again.");
    } finally {
      setIsLoading(false);
    }
  };

  const passwordStrength = checkPasswordStrength(formData.password);

  return (
    <div className="min-h-screen bg-gradient-to-br from-brand-primary-50 via-brand-accent-50 to-brand-secondary-50 flex items-center justify-center p-4">
      {/* Background Pattern */}
      <div className="absolute inset-0 opacity-20"></div>

      <div className="relative w-full max-w-md">
        {/* Logo */}
        <div className="text-center mb-8">
          <img
            src={logo}
            alt="Wealthify"
            className="h-12 w-auto mx-auto mb-4"
          />
          <h1 className="text-2xl font-bold text-brand-dark">Join Wealthify</h1>
          <p className="text-brand-muted mt-2">
            Start your journey to financial freedom
          </p>
        </div>
        {/* Main Form Card */}
        <Card className="backdrop-blur-md bg-white/80 border-white/20 shadow-xl">
          <CardHeader className="text-center pb-4">
            <h2 className="text-xl font-semibold text-brand-dark">
              Create Account
            </h2>
            <p className="text-sm text-brand-muted">
              Join Wealthify and start your financial journey
            </p>
          </CardHeader>

          <CardContent>
            <form onSubmit={handleSubmit} className="space-y-4">
              {/* All Fields on Single Page */}
              <div className="grid grid-cols-2 gap-3">
                <div>
                  <Input
                    type="text"
                    placeholder="First Name"
                    value={formData.firstName}
                    onChange={(e) => handleInputChange("firstName", e.target.value)}
                    required
                  />
                </div>
                <div>
                  <Input
                    type="text"
                    placeholder="Last Name"
                    value={formData.lastName}
                    onChange={(e) => handleInputChange("lastName", e.target.value)}
                    required
                  />
                </div>
              </div>

              <Input
                type="email"
                placeholder="Email Address"
                value={formData.email}
                onChange={(e) => handleInputChange("email", e.target.value)}
                required
              />

              <Input
                type="tel"
                placeholder="Phone Number"
                value={formData.phoneNumber}
                onChange={(e) => handleInputChange("phoneNumber", e.target.value)}
                required
              />

              <Input
                type="date"
                placeholder="Date of Birth"
                value={formData.dateOfBirth}
                onChange={(e) => handleInputChange("dateOfBirth", e.target.value)}
                required
              />

              <div className="relative">
                <Input
                  type={showPassword ? "text" : "password"}
                  placeholder="Password"
                  value={formData.password}
                  onChange={(e) => handleInputChange("password", e.target.value)}
                  required
                />
                <button
                  type="button"
                  onClick={() => setShowPassword(!showPassword)}
                  className="absolute right-3 top-1/2 transform -translate-y-1/2 text-brand-muted hover:text-brand-dark transition-colors"
                >
                  {showPassword ? "👁️" : "👁️‍🗨️"}
                </button>
              </div>

              {/* Password Strength Indicator */}
              {formData.password && (
                <div className="space-y-2">
                  <div className="flex space-x-1">
                    {[1, 2, 3, 4, 5].map((level) => (
                      <div
                        key={level}
                        className={`h-1 flex-1 rounded-full transition-colors ${
                          level <= passwordStrength.score
                            ? passwordStrength.score <= 2
                              ? 'bg-red-400'
                              : passwordStrength.score <= 3
                              ? 'bg-yellow-400'
                              : 'bg-green-400'
                            : 'bg-gray-200'
                        }`}
                      />
                    ))}
                  </div>
                  {passwordStrength.feedback.length > 0 && (
                    <p className="text-xs text-brand-muted">
                      Missing: {passwordStrength.feedback.join(", ")}
                    </p>
                  )}
                </div>
              )}

              <div className="relative">
                <Input
                  type={showConfirmPassword ? "text" : "password"}
                  placeholder="Confirm Password"
                  value={formData.confirmPassword}
                  onChange={(e) => handleInputChange("confirmPassword", e.target.value)}
                  required
                />
                <button
                  type="button"
                  onClick={() => setShowConfirmPassword(!showConfirmPassword)}
                  className="absolute right-3 top-1/2 transform -translate-y-1/2 text-brand-muted hover:text-brand-dark transition-colors"
                >
                  {showConfirmPassword ? "👁️" : "👁️‍🗨️"}
                </button>
              </div>

              <Button
                type="submit"
                className="w-full"
                disabled={isLoading}
              >
                {isLoading ? "Creating Account..." : "Create Account"}
              </Button>
            </form>

            {/* Sign In Link */}
            <div className="mt-6 text-center">
              <p className="text-sm text-brand-muted">
                Already have an account?{" "}
                <Link
                  to="/login"
                  className="font-medium text-brand-primary hover:text-brand-primary-dark transition-colors"
                >
                  Sign in
                </Link>
              </p>
            </div>
          </CardContent>
        </Card>

        {/* Terms and Privacy */}
        <div className="mt-6 text-center">
          <p className="text-xs text-brand-muted">
            By creating an account, you agree to our{" "}
            <a
              href="#"
              className="underline hover:text-brand-primary transition-colors"
            >
              Terms of Service
            </a>{" "}
            and{" "}
            <a
              href="#"
              className="underline hover:text-brand-primary transition-colors"
            >
              Privacy Policy
            </a>
          </p>
        </div>
      </div>
    </div>
  );
};

export default Signup;<|MERGE_RESOLUTION|>--- conflicted
+++ resolved
@@ -15,6 +15,8 @@
   confirmPassword: string;
   phoneNumber: string;
   dateOfBirth: string;
+  occupation: string;
+  annualIncome: string;
 }
 
 interface PasswordStrength {
@@ -36,6 +38,8 @@
     confirmPassword: "",
     phoneNumber: "",
     dateOfBirth: "",
+    occupation: "",
+    annualIncome: "",
   });
 
   const validateEmail = (email: string): boolean => {
@@ -110,7 +114,7 @@
   };
 
   const validateStep2 = (): boolean => {
-    const { phoneNumber, dateOfBirth } = formData;
+    const { phoneNumber, dateOfBirth, occupation, annualIncome } = formData;
 
     if (!phoneNumber.trim()) {
       toast.error("Phone number is required");
@@ -119,6 +123,16 @@
 
     if (!dateOfBirth) {
       toast.error("Date of birth is required");
+      return false;
+    }
+
+    if (!occupation.trim()) {
+      toast.error("Occupation is required");
+      return false;
+    }
+
+    if (!annualIncome.trim()) {
+      toast.error("Annual income is required");
       return false;
     }
 
@@ -151,12 +165,9 @@
         lastName: formData.lastName,
         phoneNumber: formData.phoneNumber,
         dateOfBirth: formData.dateOfBirth,
-<<<<<<< HEAD
         occupation: formData.occupation,
         currency: "INR",
         annualIncome: parseFloat(formData.annualIncome) || 0,
-=======
->>>>>>> 67372cab
       });
 
       toast.success("Account created successfully! Please login to continue.");
@@ -245,6 +256,22 @@
                 placeholder="Date of Birth"
                 value={formData.dateOfBirth}
                 onChange={(e) => handleInputChange("dateOfBirth", e.target.value)}
+                required
+              />
+
+              <Input
+                type="text"
+                placeholder="Occupation"
+                value={formData.occupation}
+                onChange={(e) => handleInputChange("occupation", e.target.value)}
+                required
+              />
+
+              <Input
+                type="number"
+                placeholder="Annual Income (INR)"
+                value={formData.annualIncome}
+                onChange={(e) => handleInputChange("annualIncome", e.target.value)}
                 required
               />
 
