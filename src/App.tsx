import React from "react";
import {
  BrowserRouter as Router,
  Routes,
  Route,
  Navigate,
} from "react-router-dom";
import { AuthProvider, useAuth } from "./context/AuthContext";
import { Toaster } from "sonner";
import Login from "./pages/Login";
import Signup from "./pages/Signup";
import Dashboard from "./pages/Dashboard";
import SalaryManagement from "./pages/SalaryManagement";
import ExpenseTracking from "./pages/ExpenseTracking";
import InvestmentSuggestions from "./pages/InvestmentSuggestions";
import Settings from "./pages/Settings";

// Import debug utilities
import "./utils/debug";
// import HealthCheck from './components/HealthCheck';
<<<<<<< HEAD
// Protected Route Component - SIMPLIFIED
const ProtectedRoute: React.FC<{ children: React.ReactNode }> = ({
  children,
}) => {
  const { isAuthenticated, isLoading } = useAuth();
=======
// Protected Route Component
const ProtectedRoute: React.FC<{ children: React.ReactNode }> = ({ children }) => {
  const { isAuthenticated, isLoading, user, token } = useAuth();

  console.log('🛡️ ProtectedRoute: Current auth state:', { 
    isAuthenticated, 
    isLoading, 
    hasUser: !!user, 
    hasToken: !!token 
  });
>>>>>>> 67372cab

  if (isLoading) {
    console.log('🛡️ ProtectedRoute: Still loading, showing spinner');
    return (
      <div className="min-h-screen flex items-center justify-center">
        <div className="text-center">
          <div className="animate-spin rounded-full h-12 w-12 border-b-2 border-blue-600 mx-auto"></div>
          <p className="mt-4 text-gray-600">Loading...</p>
        </div>
      </div>
    );
  }

<<<<<<< HEAD
  return isAuthenticated ? <>{children}</> : <Navigate to="/login" replace />;
=======
  // Check authentication and redirect if needed
  console.log('🛡️ ProtectedRoute: isAuthenticated =', isAuthenticated);
  
  if (isAuthenticated) {
    console.log('🛡️ ProtectedRoute: User is authenticated, rendering children');
    return <>{children}</>;
  } else {
    console.log('🛡️ ProtectedRoute: User not authenticated, redirecting to login');
    return <Navigate to="/login" replace />;
  }
>>>>>>> 67372cab
};

// Public Route Component - SIMPLIFIED
const PublicRoute: React.FC<{ children: React.ReactNode }> = ({ children }) => {
  const { isAuthenticated, isLoading } = useAuth();

  if (isLoading) {
    return (
      <div className="min-h-screen flex items-center justify-center">
        <div className="text-center">
          <div className="animate-spin rounded-full h-12 w-12 border-b-2 border-blue-600 mx-auto"></div>
          <p className="mt-4 text-gray-600">Loading...</p>
        </div>
      </div>
    );
  }

  return !isAuthenticated ? (
    <>{children}</>
  ) : (
    <Navigate to="/dashboard" replace />
  );
};

const App: React.FC = () => {
  return (
    <Router>
      <AuthProvider>
        <div className="min-h-screen bg-gray-50">
          {/* <HealthCheck /> */}
          <Routes>
            {/* Public Routes */}
            <Route
              path="/login"
              element={
                <PublicRoute>
                  <Login />
                </PublicRoute>
              }
            />
            <Route
              path="/signup"
              element={
                <PublicRoute>
                  <Signup />
                </PublicRoute>
              }
            />

            {/* Protected Routes */}
            <Route
              path="/dashboard"
              element={
                <ProtectedRoute>
                  <Dashboard />
                </ProtectedRoute>
              }
            />
            <Route
              path="/salary"
              element={
                <ProtectedRoute>
                  <SalaryManagement />
                </ProtectedRoute>
              }
            />
            <Route
              path="/expenses"
              element={
                <ProtectedRoute>
                  <ExpenseTracking />
                </ProtectedRoute>
              }
            />
            <Route
              path="/investments"
              element={
                <ProtectedRoute>
                  <InvestmentSuggestions />
                </ProtectedRoute>
              }
            />
            <Route
              path="/settings"
              element={
                <ProtectedRoute>
                  <Settings />
                </ProtectedRoute>
              }
            />

            {/* Default Route */}
            <Route path="/" element={<Navigate to="/dashboard" replace />} />
          </Routes>
        </div>
      </AuthProvider>
      <Toaster />
    </Router>
  );
};

export default App;<|MERGE_RESOLUTION|>--- conflicted
+++ resolved
@@ -18,13 +18,6 @@
 // Import debug utilities
 import "./utils/debug";
 // import HealthCheck from './components/HealthCheck';
-<<<<<<< HEAD
-// Protected Route Component - SIMPLIFIED
-const ProtectedRoute: React.FC<{ children: React.ReactNode }> = ({
-  children,
-}) => {
-  const { isAuthenticated, isLoading } = useAuth();
-=======
 // Protected Route Component
 const ProtectedRoute: React.FC<{ children: React.ReactNode }> = ({ children }) => {
   const { isAuthenticated, isLoading, user, token } = useAuth();
@@ -35,7 +28,6 @@
     hasUser: !!user, 
     hasToken: !!token 
   });
->>>>>>> 67372cab
 
   if (isLoading) {
     console.log('🛡️ ProtectedRoute: Still loading, showing spinner');
@@ -49,9 +41,6 @@
     );
   }
 
-<<<<<<< HEAD
-  return isAuthenticated ? <>{children}</> : <Navigate to="/login" replace />;
-=======
   // Check authentication and redirect if needed
   console.log('🛡️ ProtectedRoute: isAuthenticated =', isAuthenticated);
   
@@ -62,7 +51,6 @@
     console.log('🛡️ ProtectedRoute: User not authenticated, redirecting to login');
     return <Navigate to="/login" replace />;
   }
->>>>>>> 67372cab
 };
 
 // Public Route Component - SIMPLIFIED
