--- conflicted
+++ resolved
@@ -59,85 +59,9 @@
 
   const [step, setStep] = useState<'register' | 'otp' | 'success'>('register');
   const [isLoading, setIsLoading] = useState(false);
-<<<<<<< HEAD
   const [showPassword, setShowPassword] = useState(false);
   const [showConfirmPassword, setShowConfirmPassword] = useState(false);
   const [registrationEmail, setRegistrationEmail] = useState('');
-=======
-  const [error, setError] = useState<string | null>(null);
-
-  // Form state
-  const [formData, setFormData] = useState<FormData>({
-    email: '',
-    password: '',
-    confirmPassword: '',
-    firstName: '',
-    lastName: '',
-    phoneNumber: '',
-  });
-
-  const [formErrors, setFormErrors] = useState<FormErrors>({});
-  const [showPassword, setShowPassword] = useState(false);
-  const [otpCode, setOtpCode] = useState('');
-
-  // Handle input changes
-  const handleInputChange = (e: React.ChangeEvent<HTMLInputElement>) => {
-    const { name, value } = e.target;
-
-    setFormData(prev => ({
-      ...prev,
-      [name]: value
-    }));
-
-    // Clear errors when user starts typing
-    if (formErrors[name as keyof FormErrors]) {
-      setFormErrors(prev => ({
-        ...prev,
-        [name]: undefined
-      }));
-    }
-  };
-
-  // Form validation
-  const validateForm = (): boolean => {
-    const errors: FormErrors = {};
-
-    if (!formData.email) {
-      errors.email = 'Email is required';
-    } else if (!isValidEmail(formData.email)) {
-      errors.email = 'Please enter a valid email address';
-    }
-
-    if (!formData.firstName.trim()) {
-      errors.firstName = 'First name is required';
-    }
-
-    if (!formData.lastName.trim()) {
-      errors.lastName = 'Last name is required';
-    }
-
-    if (!formData.phoneNumber.trim()) {
-      errors.phoneNumber = 'Phone number is required';
-    } else if (!isValidPhoneNumber(formData.phoneNumber)) {
-      errors.phoneNumber = 'Please enter a valid phone number';
-    }
-
-    if (!formData.password) {
-      errors.password = 'Password is required';
-    } else if (formData.password.length < 8) {
-      errors.password = 'Password must be at least 8 characters';
-    }
-
-    if (!formData.confirmPassword) {
-      errors.confirmPassword = 'Please confirm your password';
-    } else if (formData.password !== formData.confirmPassword) {
-      errors.confirmPassword = 'Passwords do not match';
-    }
-
-    setFormErrors(errors);
-    return Object.keys(errors).length === 0;
-  };
->>>>>>> fd9c0547
 
   // Handle registration form submission
   const handleRegistrationSubmit = async (values: RegisterFormData) => {
@@ -153,12 +77,8 @@
         acceptTerms: true,
         marketingConsent: false,
       });
-<<<<<<< HEAD
       
       setRegistrationEmail(values.email);
-=======
-
->>>>>>> fd9c0547
       toast.success('Registration Successful', {
         description: 'Please check your email for the OTP code.'
       });
@@ -206,20 +126,12 @@
   return (
     <div className="min-h-screen bg-gradient-to-br from-blue-50 to-indigo-100 flex items-center justify-center p-4">
       <Card className="w-full max-w-md">
-<<<<<<< HEAD
         <CardHeader className="space-y-1 text-center">
           <img src={logo} alt="logo" style={{ width: '150px', height: '100%', margin: '0 auto' }} />
           <CardTitle className="text-2xl font-bold">
             {step === 'register' ? 'Create Account' : 
              step === 'otp' ? 'Verify Email' : 
              'Welcome!'}
-=======
-        <CardHeader className="space-y-1">
-          <CardTitle className="text-2xl font-bold text-center">
-            {step === 'register' ? 'Create Account' :
-              step === 'otp' ? 'Verify Email' :
-                'Welcome!'}
->>>>>>> fd9c0547
           </CardTitle>
           <CardDescription>
             {step === 'register' ? 'Join thousands managing their finances smarter' :
@@ -293,7 +205,6 @@
                     <ErrorMessage name="email" component="div" className="text-sm text-red-600" />
                   </div>
 
-<<<<<<< HEAD
                   {/* Phone Number */}
                   <div className="space-y-2">
                     <label htmlFor="phoneNumber" className="text-sm font-medium text-gray-700">
@@ -309,53 +220,6 @@
                     />
                     <ErrorMessage name="phoneNumber" component="div" className="text-sm text-red-600" />
                   </div>
-=======
-              {/* Password Field */}
-              <div className="space-y-2">
-                <label htmlFor="password" className="text-sm font-medium text-gray-700 flex items-center gap-2">
-                  <svg className="w-4 h-4" fill="none" stroke="currentColor" viewBox="0 0 24 24">
-                    <path strokeLinecap="round" strokeLinejoin="round" strokeWidth={2} d="M12 15v2m-6 4h12a2 2 0 002-2v-6a2 2 0 00-2-2H6a2 2 0 00-2 2v6a2 2 0 002 2zm10-10V7a4 4 0 00-8 0v4h8z" />
-                  </svg>
-                  Password
-                </label>
-                <div className="relative">
-                  <Input
-                    id="password"
-                    name="password"
-                    type={showPassword ? 'text' : 'password'}
-                    value={formData.password}
-                    onChange={handleInputChange}
-                    placeholder="Enter your password"
-                    className={formErrors.password ? 'border-red-500' : ''}
-                    disabled={isLoading}
-                  />
-                  <button
-                    type="button"
-                    onClick={() => setShowPassword(!showPassword)}
-                    className="absolute right-3 top-1/2 transform -translate-y-1/2 text-gray-500 hover:text-gray-600 bg-transparent hover:bg-transparent focus:outline-none"
-                  >
-                    {showPassword ? (
-                      <svg className="w-4 h-4" fill="none" stroke="currentColor" viewBox="0 0 24 24">
-                        <path strokeLinecap="round" strokeLinejoin="round" strokeWidth={2} d="M13.875 18.825A10.05 10.05 0 0112 19c-4.478 0-8.268-2.943-9.543-7a9.97 9.97 0 011.563-3.029m5.858.908a3 3 0 114.243 4.243M9.878 9.878l4.242 4.242M9.878 9.878L3 3m6.878 6.878L21 21" />
-                      </svg>
-                    ) : (
-                      <svg className="w-4 h-4" fill="none" stroke="currentColor" viewBox="0 0 24 24">
-                        <path strokeLinecap="round" strokeLinejoin="round" strokeWidth={2} d="M15 12a3 3 0 11-6 0 3 3 0 016 0z" />
-                        <path strokeLinecap="round" strokeLinejoin="round" strokeWidth={2} d="M2.458 12C3.732 7.943 7.523 5 12 5c4.478 0 8.268 2.943 9.542 7-1.274 4.057-5.064 7-9.542 7-4.477 0-8.268-2.943-9.542-7z" />
-                      </svg>
-                    )}
-                  </button>
-                </div>
-                {formErrors.password && (
-                  <p className="text-sm text-red-600 flex items-center gap-1">
-                    <svg className="w-4 h-4" fill="currentColor" viewBox="0 0 20 20">
-                      <path fillRule="evenodd" d="M18 10a8 8 0 11-16 0 8 8 0 0116 0zm-7 4a1 1 0 11-2 0 1 1 0 012 0zm-1-9a1 1 0 00-1 1v4a1 1 0 102 0V6a1 1 0 00-1-1z" clipRule="evenodd" />
-                    </svg>
-                    {formErrors.password}
-                  </p>
-                )}
-              </div>
->>>>>>> fd9c0547
 
                   {/* Password */}
                   <div className="space-y-2">
@@ -396,7 +260,6 @@
                     </div>
                   </div>
 
-<<<<<<< HEAD
                   {/* Confirm Password */}
                   <div className="space-y-2">
                     <label htmlFor="confirmPassword" className="text-sm font-medium text-gray-700">
@@ -424,17 +287,6 @@
                       </button>
                     </div>
                     <ErrorMessage name="confirmPassword" component="div" className="text-sm text-red-600" />
-=======
-              <Button
-                type="submit"
-                className="w-full"
-                disabled={isLoading}
-              >
-                {isLoading ? (
-                  <div className="flex items-center justify-center gap-2">
-                    <div className="animate-spin w-4 h-4 border-2 border-white border-t-transparent rounded-full" />
-                    Creating Account...
->>>>>>> fd9c0547
                   </div>
 
                   <Button
