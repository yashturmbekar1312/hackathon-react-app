import React, { useState } from 'react';
import { useNavigate } from 'react-router-dom';
import { Formik, Form, Field, ErrorMessage } from 'formik';
import * as Yup from 'yup';
import { useAuth } from '../context/AuthContext';
import { useSalary } from '../hooks/useSalary';
import { Card, CardContent, CardDescription, CardHeader, CardTitle } from '../components/ui/card';
import { Button } from '../components/ui/button';
import { Input } from '../components/ui/input';
import { Select } from '../components/ui/select';
import { IncomePlanFormData, PayCycle } from '../types/salary.types';
import { toast } from 'sonner';

// Validation schema for income plan
const incomePlanValidationSchema = Yup.object({
  employer: Yup.string()
    .min(2, 'Employer name must be at least 2 characters')
    .max(100, 'Employer name must be less than 100 characters')
    .required('Employer name is required'),
  expectedNetSalary: Yup.number()
    .min(0, 'Salary must be a positive number')
    .max(10000000, 'Salary amount seems too high')
    .required('Expected salary is required'),
  currency: Yup.string()
    .oneOf(['USD', 'EUR', 'GBP', 'INR', 'CAD', 'AUD'], 'Please select a valid currency')
    .required('Currency is required'),
  payCycle: Yup.string()
    .oneOf([PayCycle.WEEKLY, PayCycle.BIWEEKLY, PayCycle.MONTHLY, PayCycle.QUARTERLY], 'Please select a valid pay cycle')
    .required('Pay cycle is required'),
  payDay: Yup.number()
    .min(1, 'Pay day must be between 1 and 31')
    .max(31, 'Pay day must be between 1 and 31')
    .integer('Pay day must be a whole number')
    .required('Pay day is required'),
});

const SalaryManagement: React.FC = () => {
  const { user } = useAuth();
  const navigate = useNavigate();
  const { activePlan, createIncomePlan, updateIncomePlan, isLoading, getNextPayDate, getMonthlyIncome } = useSalary();
  const [showForm, setShowForm] = useState(!activePlan);

<<<<<<< HEAD
  const initialFormData: IncomePlanFormData = {
    employer: activePlan?.employer || '',
    expectedNetSalary: activePlan?.expectedNetSalary || 0,
    payCycle: activePlan?.payCycle || PayCycle.MONTHLY,
    payDay: activePlan?.payDay || 1,
    currency: activePlan?.currency || user?.currency || 'USD',
=======
  const handleInputChange = (e: React.ChangeEvent<HTMLInputElement | HTMLSelectElement>) => {
    const { name, value } = e.target;
    setFormData(prev => ({
      ...prev,
      [name]: name === 'expectedNetSalary' || name === 'payDay'
        ? parseFloat(value) || 0
        : value,
    }));
>>>>>>> fd9c0547
  };

  const handleSubmit = async (values: IncomePlanFormData) => {
    try {
      if (activePlan) {
        await updateIncomePlan(activePlan.id, values);
      } else {
        await createIncomePlan(values);
      }
      toast.success(
        activePlan ? 'Income Plan Updated' : 'Income Plan Created',
        { description: 'Your salary information has been saved successfully.' }
      );
      setShowForm(false);
    } catch (err) {
      console.error('Failed to save income plan:', err);
      toast.error(
        'Failed to Save',
        { description: err instanceof Error ? err.message : 'Please try again.' }
      );
    }
  };

  const formatCurrency = (amount: number): string => {
    return new Intl.NumberFormat('en-US', {
      style: 'currency',
      currency: user?.currency || 'USD',
    }).format(amount);
  };

  const formatDate = (date: Date | null): string => {
    if (!date) return 'Not set';
    return date.toLocaleDateString('en-US', {
      month: 'long',
      day: 'numeric',
      year: 'numeric',
    });
  };

  return (
    <div className="min-h-screen bg-gray-50">
      {/* Header */}
      <header className="bg-white shadow-sm border-b">
        <div className="max-w-7xl mx-auto px-4 sm:px-6 lg:px-8">
          <div className="flex justify-between items-center h-16">
            <div className="flex items-center">
              <h1 className="text-2xl font-bold text-gray-900">Salary Management</h1>
            </div>
            <Button variant="outline" onClick={() => navigate('/dashboard')}>
              Back to Dashboard
            </Button>
          </div>
        </div>
      </header>

      <main className="max-w-4xl mx-auto px-4 sm:px-6 lg:px-8 py-8">
        {/* Current Plan Display */}
        {activePlan && !showForm && (
          <div className="mb-8">
            <Card>
              <CardHeader>
                <CardTitle>Current Income Plan</CardTitle>
                <CardDescription>
                  Your active salary information
                </CardDescription>
              </CardHeader>
              <CardContent>
                <div className="grid grid-cols-1 md:grid-cols-2 gap-6">
                  <div>
                    <h3 className="font-medium text-gray-900 mb-4">Plan Details</h3>
                    <div className="space-y-3">
                      <div className="flex justify-between">
                        <span className="text-gray-600">Employer:</span>
                        <span className="font-medium">{activePlan.employer}</span>
                      </div>
                      <div className="flex justify-between">
                        <span className="text-gray-600">Net Salary:</span>
                        <span className="font-medium">{formatCurrency(activePlan.expectedNetSalary)}</span>
                      </div>
                      <div className="flex justify-between">
                        <span className="text-gray-600">Pay Cycle:</span>
                        <span className="font-medium capitalize">{activePlan.payCycle}</span>
                      </div>
                      <div className="flex justify-between">
                        <span className="text-gray-600">Pay Day:</span>
                        <span className="font-medium">{activePlan.payDay}</span>
                      </div>
                    </div>
                  </div>
                  <div>
                    <h3 className="font-medium text-gray-900 mb-4">Calculated Values</h3>
                    <div className="space-y-3">
                      <div className="flex justify-between">
                        <span className="text-gray-600">Monthly Equivalent:</span>
                        <span className="font-medium">{formatCurrency(getMonthlyIncome())}</span>
                      </div>
                      <div className="flex justify-between">
                        <span className="text-gray-600">Next Pay Date:</span>
                        <span className="font-medium">{formatDate(getNextPayDate())}</span>
                      </div>
                    </div>
                  </div>
                </div>
                <div className="mt-6">
                  <Button
                    variant="outline"
                    onClick={() => setShowForm(true)}
                  >
                    Update Plan
                  </Button>
                </div>
              </CardContent>
            </Card>
          </div>
        )}

        {/* Income Plan Form */}
        {showForm && (
          <Card>
            <CardHeader>
              <CardTitle>
                {activePlan ? 'Update Income Plan' : 'Create Income Plan'}
              </CardTitle>
              <CardDescription>
                Enter your salary details and payment schedule
              </CardDescription>
            </CardHeader>
            <CardContent>
              <Formik
                initialValues={initialFormData}
                validationSchema={incomePlanValidationSchema}
                onSubmit={handleSubmit}
                enableReinitialize
              >
                {({ errors, touched, isSubmitting }) => (
                  <Form className="space-y-6">
                    <div className="grid grid-cols-1 md:grid-cols-2 gap-6">
                      <div className="space-y-2">
                        <label htmlFor="employer" className="text-sm font-medium text-gray-700">
                          Employer Name
                        </label>
                        <Field
                          as={Input}
                          id="employer"
                          name="employer"
                          type="text"
                          placeholder="Enter your employer name"
                          className={errors.employer && touched.employer ? 'border-red-500' : ''}
                        />
                        <ErrorMessage name="employer" component="div" className="text-sm text-red-600" />
                      </div>

<<<<<<< HEAD
                      <div className="space-y-2">
                        <label htmlFor="currency" className="text-sm font-medium text-gray-700">
                          Currency
                        </label>
                        <Field
                          as="select"
                          id="currency"
                          name="currency"
                          className={`w-full h-10 px-3 py-2 text-sm border rounded-md focus:outline-none focus:ring-2 focus:ring-blue-500 focus:border-blue-500 ${
                            errors.currency && touched.currency ? 'border-red-500' : 'border-gray-300'
                          }`}
                        >
                          <option value="USD">USD - US Dollar</option>
                          <option value="EUR">EUR - Euro</option>
                          <option value="GBP">GBP - British Pound</option>
                          <option value="INR">INR - Indian Rupee</option>
                          <option value="CAD">CAD - Canadian Dollar</option>
                          <option value="AUD">AUD - Australian Dollar</option>
                        </Field>
                        <ErrorMessage name="currency" component="div" className="text-sm text-red-600" />
                      </div>
                    </div>
=======
                  <div className="space-y-2">
                    <label htmlFor="currency" className="text-sm font-medium text-gray-700">
                      Currency
                    </label>
                    <Select
                      id="currency"
                      name="currency"
                      value={formData.currency}
                      onChange={handleInputChange}
                      required
                    >
                      <option value="USD">USD - US Dollar</option>
                      <option value="EUR">EUR - Euro</option>
                      <option value="GBP">GBP - British Pound</option>
                      <option value="INR">INR - Indian Rupee</option>
                      <option value="CAD">CAD - Canadian Dollar</option>
                      <option value="AUD">AUD - Australian Dollar</option>
                    </Select>
                  </div>
                </div>
>>>>>>> fd9c0547

                    <div className="grid grid-cols-1 md:grid-cols-2 gap-6">
                      <div className="space-y-2">
                        <label htmlFor="expectedNetSalary" className="text-sm font-medium text-gray-700">
                          Expected Net Salary
                        </label>
                        <Field
                          as={Input}
                          id="expectedNetSalary"
                          name="expectedNetSalary"
                          type="number"
                          placeholder="Enter your net salary"
                          min={0}
                          step={0.01}
                          className={errors.expectedNetSalary && touched.expectedNetSalary ? 'border-red-500' : ''}
                        />
                        <ErrorMessage name="expectedNetSalary" component="div" className="text-sm text-red-600" />
                      </div>

<<<<<<< HEAD
                      <div className="space-y-2">
                        <label htmlFor="payCycle" className="text-sm font-medium text-gray-700">
                          Pay Cycle
                        </label>
                        <Field
                          as="select"
                          id="payCycle"
                          name="payCycle"
                          className={`w-full h-10 px-3 py-2 text-sm border rounded-md focus:outline-none focus:ring-2 focus:ring-blue-500 focus:border-blue-500 ${
                            errors.payCycle && touched.payCycle ? 'border-red-500' : 'border-gray-300'
                          }`}
                        >
                          <option value={PayCycle.WEEKLY}>Weekly</option>
                          <option value={PayCycle.BIWEEKLY}>Bi-weekly</option>
                          <option value={PayCycle.MONTHLY}>Monthly</option>
                          <option value={PayCycle.QUARTERLY}>Quarterly</option>
                        </Field>
                        <ErrorMessage name="payCycle" component="div" className="text-sm text-red-600" />
                      </div>
                    </div>
=======
                  <div className="space-y-2">
                    <label htmlFor="payCycle" className="text-sm font-medium text-gray-700">
                      Pay Cycle
                    </label>
                    <Select
                      id="payCycle"
                      name="payCycle"
                      value={formData.payCycle}
                      onChange={handleInputChange}
                      required
                    >
                      <option value={PayCycle.WEEKLY}>Weekly</option>
                      <option value={PayCycle.BIWEEKLY}>Bi-weekly</option>
                      <option value={PayCycle.MONTHLY}>Monthly</option>
                      <option value={PayCycle.QUARTERLY}>Quarterly</option>
                    </Select>
                  </div>
                </div>
>>>>>>> fd9c0547

                    <div className="space-y-2">
                      <label htmlFor="payDay" className="text-sm font-medium text-gray-700">
                        Pay Day (Day of Month)
                      </label>
                      <Field
                        as={Input}
                        id="payDay"
                        name="payDay"
                        type="number"
                        placeholder="Enter pay day (1-31)"
                        min={1}
                        max={31}
                        className={errors.payDay && touched.payDay ? 'border-red-500' : ''}
                      />
                      <ErrorMessage name="payDay" component="div" className="text-sm text-red-600" />
                      <p className="text-xs text-gray-500">
                        Enter the day of the month you receive your salary (e.g., 15 for the 15th)
                      </p>
                    </div>

                    <div className="flex space-x-4">
                      {activePlan && (
                        <Button
                          type="button"
                          variant="outline"
                          onClick={() => setShowForm(false)}
                          className="flex-1"
                        >
                          Cancel
                        </Button>
                      )}
                      <Button
                        type="submit"
                        disabled={isSubmitting || isLoading}
                        className="flex-1"
                      >
                        {isLoading ? 'Saving...' : (activePlan ? 'Update Plan' : 'Create Plan')}
                      </Button>
                    </div>
                  </Form>
                )}
              </Formik>
            </CardContent>
          </Card>
        )}

        {/* Salary Verification Section */}
        {activePlan && !showForm && (
          <Card>
            <CardHeader>
              <CardTitle>Salary Verification</CardTitle>
              <CardDescription>
                Track and verify your salary receipts
              </CardDescription>
            </CardHeader>
            <CardContent>
              <div className="text-center py-8">
                <div className="text-6xl mb-4">💰</div>
                <h3 className="text-lg font-medium text-gray-900 mb-2">
                  Salary Verification Coming Soon
                </h3>
                <p className="text-gray-600 mb-4">
                  We'll automatically verify when your salary is received and alert you if there are any discrepancies.
                </p>
                <div className="bg-blue-50 border border-blue-200 rounded-md p-4">
                  <p className="text-sm text-blue-700">
                    <strong>Next Expected Payment:</strong> {formatDate(getNextPayDate())}
                  </p>
                  <p className="text-sm text-blue-700">
                    <strong>Expected Amount:</strong> {formatCurrency(activePlan.expectedNetSalary)}
                  </p>
                </div>
              </div>
            </CardContent>
          </Card>
        )}
      </main>
    </div>
  );
};

export default SalaryManagement;<|MERGE_RESOLUTION|>--- conflicted
+++ resolved
@@ -7,7 +7,6 @@
 import { Card, CardContent, CardDescription, CardHeader, CardTitle } from '../components/ui/card';
 import { Button } from '../components/ui/button';
 import { Input } from '../components/ui/input';
-import { Select } from '../components/ui/select';
 import { IncomePlanFormData, PayCycle } from '../types/salary.types';
 import { toast } from 'sonner';
 
@@ -40,23 +39,12 @@
   const { activePlan, createIncomePlan, updateIncomePlan, isLoading, getNextPayDate, getMonthlyIncome } = useSalary();
   const [showForm, setShowForm] = useState(!activePlan);
 
-<<<<<<< HEAD
   const initialFormData: IncomePlanFormData = {
     employer: activePlan?.employer || '',
     expectedNetSalary: activePlan?.expectedNetSalary || 0,
     payCycle: activePlan?.payCycle || PayCycle.MONTHLY,
     payDay: activePlan?.payDay || 1,
     currency: activePlan?.currency || user?.currency || 'USD',
-=======
-  const handleInputChange = (e: React.ChangeEvent<HTMLInputElement | HTMLSelectElement>) => {
-    const { name, value } = e.target;
-    setFormData(prev => ({
-      ...prev,
-      [name]: name === 'expectedNetSalary' || name === 'payDay'
-        ? parseFloat(value) || 0
-        : value,
-    }));
->>>>>>> fd9c0547
   };
 
   const handleSubmit = async (values: IncomePlanFormData) => {
@@ -209,7 +197,6 @@
                         <ErrorMessage name="employer" component="div" className="text-sm text-red-600" />
                       </div>
 
-<<<<<<< HEAD
                       <div className="space-y-2">
                         <label htmlFor="currency" className="text-sm font-medium text-gray-700">
                           Currency
@@ -232,28 +219,6 @@
                         <ErrorMessage name="currency" component="div" className="text-sm text-red-600" />
                       </div>
                     </div>
-=======
-                  <div className="space-y-2">
-                    <label htmlFor="currency" className="text-sm font-medium text-gray-700">
-                      Currency
-                    </label>
-                    <Select
-                      id="currency"
-                      name="currency"
-                      value={formData.currency}
-                      onChange={handleInputChange}
-                      required
-                    >
-                      <option value="USD">USD - US Dollar</option>
-                      <option value="EUR">EUR - Euro</option>
-                      <option value="GBP">GBP - British Pound</option>
-                      <option value="INR">INR - Indian Rupee</option>
-                      <option value="CAD">CAD - Canadian Dollar</option>
-                      <option value="AUD">AUD - Australian Dollar</option>
-                    </Select>
-                  </div>
-                </div>
->>>>>>> fd9c0547
 
                     <div className="grid grid-cols-1 md:grid-cols-2 gap-6">
                       <div className="space-y-2">
@@ -273,7 +238,6 @@
                         <ErrorMessage name="expectedNetSalary" component="div" className="text-sm text-red-600" />
                       </div>
 
-<<<<<<< HEAD
                       <div className="space-y-2">
                         <label htmlFor="payCycle" className="text-sm font-medium text-gray-700">
                           Pay Cycle
@@ -294,26 +258,6 @@
                         <ErrorMessage name="payCycle" component="div" className="text-sm text-red-600" />
                       </div>
                     </div>
-=======
-                  <div className="space-y-2">
-                    <label htmlFor="payCycle" className="text-sm font-medium text-gray-700">
-                      Pay Cycle
-                    </label>
-                    <Select
-                      id="payCycle"
-                      name="payCycle"
-                      value={formData.payCycle}
-                      onChange={handleInputChange}
-                      required
-                    >
-                      <option value={PayCycle.WEEKLY}>Weekly</option>
-                      <option value={PayCycle.BIWEEKLY}>Bi-weekly</option>
-                      <option value={PayCycle.MONTHLY}>Monthly</option>
-                      <option value={PayCycle.QUARTERLY}>Quarterly</option>
-                    </Select>
-                  </div>
-                </div>
->>>>>>> fd9c0547
 
                     <div className="space-y-2">
                       <label htmlFor="payDay" className="text-sm font-medium text-gray-700">
